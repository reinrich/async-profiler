/*
 * Copyright 2016 Andrei Pangin
 *
 * Licensed under the Apache License, Version 2.0 (the "License");
 * you may not use this file except in compliance with the License.
 * You may obtain a copy of the License at
 *
 *     http://www.apache.org/licenses/LICENSE-2.0
 *
 * Unless required by applicable law or agreed to in writing, software
 * distributed under the License is distributed on an "AS IS" BASIS,
 * WITHOUT WARRANTIES OR CONDITIONS OF ANY KIND, either express or implied.
 * See the License for the specific language governing permissions and
 * limitations under the License.
 */

#ifndef _PROFILER_H
#define _PROFILER_H

#include <iostream>
#include <map>
#include <time.h>
#include "arch.h"
#include "arguments.h"
#include "callTraceStorage.h"
#include "codeCache.h"
#include "dictionary.h"
#include "engine.h"
#include "event.h"
#include "flightRecorder.h"
#include "mutex.h"
#include "spinLock.h"
#include "threadFilter.h"
#include "trap.h"
#include "vmEntry.h"


const char FULL_VERSION_STRING[] =
    "Async-profiler " PROFILER_VERSION " built on " __DATE__ "\n"
    "Copyright 2016-2020 Andrei Pangin\n";

const int MAX_NATIVE_FRAMES = 128;
const int RESERVED_FRAMES   = 4;
const int MAX_NATIVE_LIBS   = 2048;
const int CONCURRENCY_LEVEL = 16;


enum AddressType {
    ADDR_UNKNOWN,
    ADDR_JIT,
    ADDR_STUB,
    ADDR_NATIVE
};


union CallTraceBuffer {
    ASGCT_CallFrame _asgct_frames[1];
    jvmtiFrameInfo _jvmti_frames[1];
};


typedef jboolean JNICALL (*NativeLoadLibraryFunc)(JNIEnv*, jobject, jstring, jboolean);
typedef void JNICALL (*ThreadSetNativeNameFunc)(JNIEnv*, jobject, jstring);

class FrameName;

enum State {
    IDLE,
    RUNNING,
    TERMINATED
};

class Profiler {
  private:
    Mutex _state_lock;
    State _state;
    Trap _begin_trap;
    Trap _end_trap;
    Mutex _thread_names_lock;
    std::map<int, std::string> _thread_names;
    std::map<jlong, int> _thread_ids;
    Dictionary _class_map;
    Dictionary _symbol_map;
    ThreadFilter _thread_filter;
    CallTraceStorage _call_trace_storage;
    FlightRecorder _jfr;
    Engine* _engine;
    int _events;
    time_t _start_time;

    u64 _total_samples;
    u64 _total_counter;
    u64 _failures[ASGCT_FAILURE_TYPES];

    SpinLock _locks[CONCURRENCY_LEVEL];
    CallTraceBuffer* _calltrace_buffer[CONCURRENCY_LEVEL];
    int _max_stack_depth;
    int _safe_mode;
    CStack _cstack;
    bool _add_thread_frame;
    bool _update_thread_names;
    volatile bool _thread_events_state;

    SpinLock _jit_lock;
    SpinLock _stubs_lock;
    CodeCache _java_methods;
    NativeCodeCache _runtime_stubs;
    NativeCodeCache* _native_libs[MAX_NATIVE_LIBS];
    volatile int _native_lib_count;

    // Support for intercepting NativeLibrary.load()
    JNINativeMethod _load_method;
    NativeLoadLibraryFunc _original_NativeLibrary_load;
    static jboolean JNICALL NativeLibraryLoadTrap(JNIEnv* env, jobject self, jstring name, jboolean builtin);
    void bindNativeLibraryLoad(JNIEnv* env, NativeLoadLibraryFunc entry);

    // Support for intercepting Thread.setNativeName()
    ThreadSetNativeNameFunc _original_Thread_setNativeName;
    static void JNICALL ThreadSetNativeNameTrap(JNIEnv* env, jobject self, jstring name);
    void bindThreadSetNativeName(JNIEnv* env, ThreadSetNativeNameFunc entry);

    void switchNativeMethodTraps(bool enable);

<<<<<<< HEAD
    Error installTraps(const char* begin, const char* end);
    void uninstallTraps();
    static void trapHandler(int signo, siginfo_t* siginfo, void* ucontext);
    void trapHandlerImpl(void* ucontext);

=======
>>>>>>> f9db1099
    void addJavaMethod(const void* address, int length, jmethodID method);
    void removeJavaMethod(const void* address, jmethodID method);
    void addRuntimeStub(const void* address, int length, const char* name);

    void onThreadStart(jvmtiEnv* jvmti, JNIEnv* jni, jthread thread);
    void onThreadEnd(jvmtiEnv* jvmti, JNIEnv* jni, jthread thread);

    const char* asgctError(int code);
    int getNativeTrace(void* ucontext, ASGCT_CallFrame* frames, int tid);
    int getJavaTraceAsync(void* ucontext, ASGCT_CallFrame* frames, int max_depth);
    int getJavaTraceJvmti(jvmtiFrameInfo* jvmti_frames, ASGCT_CallFrame* frames, int max_depth);
    int makeEventFrame(ASGCT_CallFrame* frames, jint event_type, uintptr_t id);
    bool fillTopFrame(const void* pc, ASGCT_CallFrame* frame);
    AddressType getAddressType(instruction_t* pc);
    void setThreadInfo(int tid, const char* name, jlong java_thread_id);
    void updateThreadName(jvmtiEnv* jvmti, JNIEnv* jni, jthread thread);
    void updateJavaThreadNames();
    void updateNativeThreadNames();
    bool excludeTrace(FrameName* fn, CallTrace* trace);
    void mangle(const char* name, char* buf, size_t size);
    Engine* selectEngine(const char* event_name);
    Error checkJvmCapabilities();

  public:
    static Profiler _instance;

    Profiler() :
        _state(IDLE),
        _begin_trap(),
        _end_trap(),
        _thread_filter(),
        _call_trace_storage(),
        _jfr(),
        _start_time(0),
        _max_stack_depth(0),
        _safe_mode(0),
        _thread_events_state(JVMTI_DISABLE),
        _jit_lock(),
        _stubs_lock(),
        _java_methods(),
        _runtime_stubs("[stubs]"),
        _native_lib_count(0),
        _original_NativeLibrary_load(NULL) {

        for (int i = 0; i < CONCURRENCY_LEVEL; i++) {
            _calltrace_buffer[i] = NULL;
        }
    }

    u64 total_samples() { return _total_samples; }
    u64 total_counter() { return _total_counter; }
    time_t uptime()     { return time(NULL) - _start_time; }

    Dictionary* classMap() { return &_class_map; }
    Dictionary* symbolMap() { return &_symbol_map; }
    ThreadFilter* threadFilter() { return &_thread_filter; }

    void run(Arguments& args);
    void runInternal(Arguments& args, std::ostream& out);
    void shutdown(Arguments& args);
    Error check(Arguments& args);
    Error start(Arguments& args, bool reset);
    Error stop();
    void switchThreadEvents(jvmtiEventMode mode);
    void dumpSummary(std::ostream& out);
    void dumpCollapsed(std::ostream& out, Arguments& args);
    void dumpFlameGraph(std::ostream& out, Arguments& args, bool tree);
    void dumpTraces(std::ostream& out, Arguments& args);
    void dumpFlat(std::ostream& out, Arguments& args);
    void recordSample(void* ucontext, u64 counter, jint event_type, Event* event);

    void updateSymbols();
<<<<<<< HEAD
    const void* resolveSymbol(const char* name);
=======
    const void* findSymbol(const char* name);
    const void* findSymbolByPrefix(const char* name);
>>>>>>> f9db1099
    NativeCodeCache* findNativeLibrary(const void* address);
    const char* findNativeMethod(const void* address);

    // CompiledMethodLoad is also needed to enable DebugNonSafepoints info by default
    static void JNICALL CompiledMethodLoad(jvmtiEnv* jvmti, jmethodID method,
                                           jint code_size, const void* code_addr,
                                           jint map_length, const jvmtiAddrLocationMap* map,
                                           const void* compile_info) {
        _instance.addJavaMethod(code_addr, code_size, method);
    }

    static void JNICALL CompiledMethodUnload(jvmtiEnv* jvmti, jmethodID method,
                                             const void* code_addr) {
        _instance.removeJavaMethod(code_addr, method);
    }

    static void JNICALL DynamicCodeGenerated(jvmtiEnv* jvmti, const char* name,
                                             const void* address, jint length) {
        _instance.addRuntimeStub(address, length, name);
    }

    static void JNICALL ThreadStart(jvmtiEnv* jvmti, JNIEnv* jni, jthread thread) {
        _instance.onThreadStart(jvmti, jni, thread);
    }

    static void JNICALL ThreadEnd(jvmtiEnv* jvmti, JNIEnv* jni, jthread thread) {
        _instance.onThreadEnd(jvmti, jni, thread);
    }

    friend class Recording;
};

#endif // _PROFILER_H<|MERGE_RESOLUTION|>--- conflicted
+++ resolved
@@ -121,14 +121,11 @@
 
     void switchNativeMethodTraps(bool enable);
 
-<<<<<<< HEAD
     Error installTraps(const char* begin, const char* end);
     void uninstallTraps();
     static void trapHandler(int signo, siginfo_t* siginfo, void* ucontext);
     void trapHandlerImpl(void* ucontext);
 
-=======
->>>>>>> f9db1099
     void addJavaMethod(const void* address, int length, jmethodID method);
     void removeJavaMethod(const void* address, jmethodID method);
     void addRuntimeStub(const void* address, int length, const char* name);
@@ -201,12 +198,7 @@
     void recordSample(void* ucontext, u64 counter, jint event_type, Event* event);
 
     void updateSymbols();
-<<<<<<< HEAD
     const void* resolveSymbol(const char* name);
-=======
-    const void* findSymbol(const char* name);
-    const void* findSymbolByPrefix(const char* name);
->>>>>>> f9db1099
     NativeCodeCache* findNativeLibrary(const void* address);
     const char* findNativeMethod(const void* address);
 
